--- conflicted
+++ resolved
@@ -24,11 +24,7 @@
 from models import ImageRep, TextRep, TextProposal, ExWrapper
 from models import MultimodalRep
 from models import DotPScorer, BilinearScorer
-<<<<<<< HEAD
-from vision import Conv4NP, Conv4NP2, ResNet18, ResNet18NP
-=======
-from vision import Conv4NP, Conv4NP2, ResNet18, CoordWrapper
->>>>>>> e1e2e3c9
+from vision import Conv4NP, Conv4NP2, ResNet18, ResNet18NP, CoordWrapper
 from tre import AddComp, MulComp, CosDist, L1Dist, L2Dist, tre
 import bleu
 
@@ -190,13 +186,9 @@
     elif args.backbone == 'conv4_2':
         backbone_model = Conv4NP2(coordconv=args.coordconv)
     elif args.backbone == 'resnet18':
-<<<<<<< HEAD
-        backbone_model = ResNet18()
+        backbone_model = ResNet18(coordconv=args.coordconv)
     elif args.backbone == 'resnet18np':
-        backbone_model = ResNet18NP()
-=======
-        backbone_model = ResNet18(coordconv=args.coordconv)
->>>>>>> e1e2e3c9
+        backbone_model = ResNet18NP(coordconv=args.coordconv)
     else:
         raise NotImplementedError(args.backbone)
 
